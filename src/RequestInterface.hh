--- conflicted
+++ resolved
@@ -30,7 +30,6 @@
 
 namespace Facebook\Experimental\Http\Message;
 
-<<<<<<< HEAD
 enum HTTPMethod: string {
   PUT     = 'PUT';
   GET     = 'GET';
@@ -42,9 +41,8 @@
   OPTIONS = 'OPTIONS';
   CONNECT = 'CONNECT';
 }
-=======
+
 type RequestURIOptions = shape('preserveHost' => bool);
->>>>>>> f6becbdc
 
 /**
  * Representation of an outgoing, client-side request.
